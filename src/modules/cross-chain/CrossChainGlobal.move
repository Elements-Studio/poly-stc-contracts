--- conflicted
+++ resolved
@@ -4,7 +4,7 @@
 
     use 0x1::Errors;
     use 0x1::Signer;
-    use 0x18351d311d32201149a4df2a9fc2db8a::CrossChainConfig;
+    use 0x416b32009fe49fcab1d5f2ba0153838f::CrossChainConfig;
 
     friend 0x416b32009fe49fcab1d5f2ba0153838f::CrossChainManager;
     friend 0x416b32009fe49fcab1d5f2ba0153838f::LockProxy;
@@ -57,11 +57,7 @@
     }
 
     public fun genesis_account(): address {
-<<<<<<< HEAD
-        @0x416b32009fe49fcab1d5f2ba0153838f
-=======
         CrossChainConfig::genesis_account()
->>>>>>> 5750663f
     }
 
     public(friend) fun generate_execution_cap(tx_data: &vector<u8>,
