--- conflicted
+++ resolved
@@ -2,15 +2,8 @@
 
 task 4 'run'. lines 22-43:
 {
-<<<<<<< HEAD
-  "gas_used": 91323,
-  "status": {
-    "Keep": "Executed"
-  }
-=======
   "gas_used": 91229,
   "status": "Executed"
->>>>>>> a58c3e96
 }
 
 task 5 'run'. lines 45-64:
