processed 6 tasks

task 2 'run'. lines 5-17:
{
<<<<<<< HEAD
  "gas_used": 617754,
  "status": {
    "Keep": "Executed"
  }
=======
  "gas_used": 584956,
  "status": "Executed"
>>>>>>> a58c3e96
}

task 3 'run'. lines 20-35:
{
<<<<<<< HEAD
  "gas_used": 720046,
  "status": {
    "Keep": "Executed"
  }
=======
  "gas_used": 687248,
  "status": "Executed"
>>>>>>> a58c3e96
}

task 4 'run'. lines 37-63:
{
<<<<<<< HEAD
  "gas_used": 847351,
  "status": {
    "Keep": "Executed"
  }
=======
  "gas_used": 814553,
  "status": "Executed"
>>>>>>> a58c3e96
}

task 5 'run'. lines 65-93:
{
  "gas_used": 308407,
  "status": "Executed"
}<|MERGE_RESOLUTION|>--- conflicted
+++ resolved
@@ -2,41 +2,20 @@
 
 task 2 'run'. lines 5-17:
 {
-<<<<<<< HEAD
-  "gas_used": 617754,
-  "status": {
-    "Keep": "Executed"
-  }
-=======
   "gas_used": 584956,
   "status": "Executed"
->>>>>>> a58c3e96
 }
 
 task 3 'run'. lines 20-35:
 {
-<<<<<<< HEAD
-  "gas_used": 720046,
-  "status": {
-    "Keep": "Executed"
-  }
-=======
   "gas_used": 687248,
   "status": "Executed"
->>>>>>> a58c3e96
 }
 
 task 4 'run'. lines 37-63:
 {
-<<<<<<< HEAD
-  "gas_used": 847351,
-  "status": {
-    "Keep": "Executed"
-  }
-=======
   "gas_used": 814553,
   "status": "Executed"
->>>>>>> a58c3e96
 }
 
 task 5 'run'. lines 65-93:
